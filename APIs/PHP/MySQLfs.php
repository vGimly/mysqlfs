<?php

/*
 * MySQLfs PHP APIs
 *
 * 2012 - Andrea Brancatelli <andrea@brancatelli.it>
 *
 */



/**
 * This Data Model require PEAR MDB2
 */
require_once 'MDB2.php';

/**
 * Base class to the MySQLfs Class
 * @package MySQLfsAPI
 */
class MySQLfs {

    var $dbLink;

    var $tablePrefix;

    var $treeTable;
    var $datablocksTable;
    var $inodesTable;

    /**
     * The base data model constructor. It just connects to the DB
     *
     * @author Andrea Brancatelli <andrea@brancatelli.it>
     * @package MySQLfsAPI
     */
    function __construct($hostname, $database, $username, $password, $tablePrefix = "")
    {

	$_CONFIG["database"] = "mysqli://".$username.":".$password."@".$hostname."/".$database;
	$_CONFIG["database_options"] = array();

	$this->tablePrefix = $tablePrefix;

	$this->treeTable = $this->tablePrefix."tree";
	$this->datablocksTable = $this->tablePrefix."data_blocks";
	$this->inodesTable = $this->tablePrefix."inodes";

        $this->dbLink =& MDB2::factory($_CONFIG["database"], $_CONFIG["database_options"]);
        if (PEAR::isError($this->dbLink)) {
           die($this->dbLink->getMessage());
        }

        $this->dbLink->setFetchMode(MDB2_FETCHMODE_ASSOC);
        
    }

    /**
     * The base data model deconstructor. It just disconnects from the DB
     *
     * @author Andrea Brancatelli <andrea@brancatelli.it>
     * @package MySQLfsAPI
     */
    function __destruct()
    {
	$this->dbLink->disconnect();
    }

    /**
     * Returns a single value (first row, first column) from a query
     *
     * @author Andrea Brancatelli <andrea@brancatelli.it>
     * @package MySQLfsAPI
     * @param string $query The query to be executed
     * @return string Fetched value
     */
    function getSingleValue($query)
    {
        $result =& $this->dbLink->query($query);
        if (PEAR::isError($result)) { die($result->getMessage()); }
        $row = $result->fetchRow(MDB2_FETCHMODE_ORDERED);
        return $row[0];
    }

    /**
     * Returns a single row (first row) from a query
     *
     * @author Andrea Brancatelli <andrea@brancatelli.it>
     * @package MySQLfsAPI
     * @param string $query The query to be executed
     * @return array Fetched row
     */
    function getSingleRow($query)
    {
        $result =& $this->dbLink->query($query);
        if (PEAR::isError($result)) { die($result->getMessage()); }
        $row = $result->fetchRow(MDB2_FETCHMODE_ASSOC);
        return $row;
    }

    /**
     * Returns a single row (first row) from a query
     *
     * @author Andrea Brancatelli <andrea@brancatelli.it>
     * @package MySQLfsAPI
     * @param string $query The query to be executed
     * @return array Fetched row
     */
    function getAllRows($query)
    {
        $result =& $this->dbLink->query($query);
        if (PEAR::isError($result)) { die($result->getMessage()); }
        $rows = $result->fetchAll(MDB2_FETCHMODE_ASSOC);
        return $rows;
    }


    /**
     * Recursively explode a path into an array with references to each parent
     *
     * @author Andrea Brancatelli <andrea@brancatelli.it>
     * @package MySQLfsAPI
     * @param string $path The path to fetch
     * @param string $parent The parent to start from (Defaults to NULL)
     * @return array The directory tree
     */
    function explodePath($path, $parent = NULL)
    {
        
	$ret = array();
        
	if ($path != "/") 
	{

                if (($parent == NULL) AND (substr($path, 0, 1) != "/"))
                    $path = "/".$path;

                $xploded = explode("/", $path, 2);
                
                if ($xploded[0] == "")
                    $xploded[0] = "/";
                
                $ret[] = $xploded[0];                    
		
                if (count($xploded) > 1)
                    $ret = array_merge($ret, $this->explodePath($xploded[1], 1));
	}
	else
	{
		$ret[] = "/";
	}

	return $ret;
    }

    /**
     * Returns an array with all the information for a specific inode
     *
     * @author Andrea Brancatelli <andrea@brancatelli.it>
     * @package MySQLfsAPI
     * @param string $name inode's name
     * @param string $parent inode's parent
     * @return array The inode structure
     */
    function locateInode($name, $parent = NULL)
    {
        
	if ($parent != NULL)
		$ret = $this->getSingleRow("SELECT * FROM ".$this->treeTable." WHERE name = '".$name."' AND parent = '".$parent."'");
	else
		$ret = $this->getSingleRow("SELECT * FROM ".$this->treeTable." WHERE name = '".$name."' AND parent IS NULL");

	return $ret;
    }

    /**
     * Create a new item (file/dir) at the specified parent
     *
     * @author Andrea Brancatelli <andrea@brancatelli.it>
     * @package MySQLfsAPI
     * @param string $name filename
     * @param string $parent the folder containing it
     * @return integer the inode of the created file
     */
    function createItem($name, $parent, $mode = "33204")
    {
        if ($parent == NULL)
            $query  = "INSERT INTO ".$this->treeTable." SET name = '".$name."', parent = NULL";
        else
            $query  = "INSERT INTO ".$this->treeTable." SET name = '".$name."', parent = ".$parent;
	$affected =& $this->dbLink->exec($query);
	if (PEAR::isError($affected)) { die($affected->getMessage()); }	

	$inodeArray =  $this->locateInode($name, $parent);
	$inode = $inodeArray["inode"];

	$query  = "INSERT INTO ".$this->inodesTable." SET inode = '".$inode."', 
					  inuse = 0,
					  deleted = 0,
					  mode = '".$mode."',
					  uid = 0,
					  gid = 0,
					  atime = UNIX_TIMESTAMP(NOW()),
					  ctime = UNIX_TIMESTAMP(NOW()),
					  mtime = UNIX_TIMESTAMP(NOW()),
					  size = 0";
	$affected =& $this->dbLink->exec($query);
	if (PEAR::isError($affected)) { die($affected->getMessage()); }	

	return $inode;
    }
    
    /**
<<<<<<< HEAD
=======
     * Create a new direcotry at the specified parent
     *
     * @author Andrea Brancatelli <andrea@brancatelli.it>
     * @package MySQLfsAPI
     * @param string $name filename
     * @param string $parent the folder containing it
     * @return integer the inode of the created file
     */
    function createDir($name, $parent, $mode = "16893")
    {
        
        if ($parent == NULL)
            $query  = "INSERT INTO ".$this->treeTable." SET name = '".$name."', parent = NULL";
        else
            $query  = "INSERT INTO ".$this->treeTable." SET name = '".$name."', parent = ".$parent;
	$affected =& $this->dbLink->exec($query);
	if (PEAR::isError($affected)) { die($affected->getMessage()); }	
        
	$inodeArray = $this->locateInode($name, $parent);
        
	$inode = $inodeArray["inode"];

	$query  = "INSERT INTO ".$this->inodesTable." SET inode = '".$inode."', 
					  inuse = 0,
					  deleted = 0,
					  mode = '".$mode."',
					  uid = 0,
					  gid = 0,
					  atime = UNIX_TIMESTAMP(NOW()),
					  ctime = UNIX_TIMESTAMP(NOW()),
					  mtime = UNIX_TIMESTAMP(NOW()),
					  size = 0";
	$affected =& $this->dbLink->exec($query);
	if (PEAR::isError($affected)) { die($affected->getMessage()); }	

	return $inode;
    }


    /**
>>>>>>> 29e99b2f
     * Add a block of data to an inode
     * NOTE: this function DOES NOT (yet?) take in consideration
     * partially-filled blocks!
     * It should be pretty uncommon in a PHP API to append to an
     * already existing file but, hey, an API is an API, so this
     * needs to be fixed.
     *
     * @author Andrea Brancatelli <andrea@brancatelli.it>
     * @package MySQLfsAPI
     * @param integer $inode the inode to add data
     * @param string $content the data to add
     * @return TRUE or FALSE
     */
    function addBlock($inode, $content)
    {
	$seq = $this->getSingleValue("SELECT COUNT(*) FROM ".$this->datablocksTable." WHERE inode = '".$inode."'");

	$query  = "INSERT INTO ".$this->datablocksTable." SET data = '".addslashes($content)."', inode = '".$inode."', seq = '".$seq."'";
	$affected =& $this->dbLink->exec($query);
	if (PEAR::isError($affected)) { die($affected->getMessage()); }	

	$query  = "UPDATE ".$this->datablocksTable." SET datalength = OCTET_LENGTH(data) WHERE inode = '".$inode."' AND seq = '".$seq."'";
	$affected =& $this->dbLink->exec($query);
	if (PEAR::isError($affected)) { die($affected->getMessage()); }	

	$size = $this->getSingleValue("SELECT SUM(datalength) FROM ".$this->datablocksTable." WHERE inode = '".$inode."'");

	$query  = "UPDATE ".$this->inodesTable." SET size = '".$size."' WHERE inode = '".$inode."'";
	$affected =& $this->dbLink->exec($query);
	if (PEAR::isError($affected)) { die($affected->getMessage()); }	
    }

    /**
     * Returns a multidimensional array with all the files/dirs in a specific inode
     *
     * @author Andrea Brancatelli <andrea@brancatelli.it>
     * @package MySQLfsAPI
     * @param string $inode The inode to fetch
     * @return array The directory content
     */
    function fetchDir($inode)
    {

	$wholeDir = array();

	$baseDir = $this->getSingleRow("SELECT * FROM ".$this->treeTable.", ".$this->inodesTable." WHERE ".$this->inodesTable.".inode = ".$this->treeTable.".inode AND ".$this->treeTable.".inode  = '".$inode."'");
	$baseDir["name"] = ".";
	$wholeDir = $this->getAllRows("SELECT * FROM ".$this->treeTable.", ".$this->inodesTable." WHERE ".$this->inodesTable.".inode = ".$this->treeTable.".inode AND parent = '".$baseDir["inode"]."' ORDER BY ".$this->treeTable.".name");

	array_unshift($wholeDir, $baseDir);

	return $wholeDir; 
    }

    /**
     * Returns a multidimensional array with all the files/dirs in a specific path
     *
     * @author Andrea Brancatelli <andrea@brancatelli.it>
     * @package MySQLfsAPI
     * @param string $rootDir The Path to fetch
     * @return array The directory content
     */
    function fetchPath($path)
    {

	$tree = $this->explodePath($path);

	$inode = NULL;
	foreach ($tree as $branch)
	{
		$thisBranch = $this->locateInode($branch, $inode);
		$inode = $thisBranch["inode"];
	}

	return $this->fetchDir($inode);
    }

    /**
     * Returns a string containing an data block
     *
     * @author Andrea Brancatelli <andrea@brancatelli.it>
     * @package MySQLfsAPI
     * @param integer $inode The Inode to Return
     * @param integer $seq The Inode sequence to Return
     * @return string The inode content or FALSE if the requested Inode doesn't exist
     */
    function fetchDataBlock($inode, $seq)
    {

	$blockCount = $this->getSingleValue("SELECT COUNT(*) FROM ".$this->datablocksTable." WHERE inode = '".$inode."' AND seq = '".$seq."'");
	if ($blockCount > 0)
		return $this->getSingleValue("SELECT data FROM ".$this->datablocksTable." WHERE inode = '".$inode."' AND seq = '".$seq."'");
	else
		return FALSE;

    } 
    

    /**
     * Returns a string containing a file requested as a full path
     * Not to be used with big files as it creates a copy of the
     * file in memory. If you need to read a big file read it
     * block-by-block (see fetchDataBlock)
     *
     * @author Andrea Brancatelli <andrea@brancatelli.i>
     * @package MySQLfsAPI
     * @param string $path The file to return
     * @return string The file content
     */
     function fetchFile($path)
     {

	$tree = $this->explodePath($path);

        $inode = NULL;
        foreach ($tree as $branch)
        {
                $thisBranch = $this->locateInode($branch, $inode);
                $inode = $thisBranch["inode"];
        }

	$seq = 0;
        $ret = "";

	while ($nextBlock = $this->fetchDataBlock($inode, $seq))
	{
		$ret = $ret.$nextBlock;
		$seq++;
	}

	return $ret;

     }

     /**
      * Writes the received string in a specific path
      * Has to check if the specified path already exists.
      * 
      * @author Andrea Brancatelli <andrea@brancatelli.it>
      * @package MySQLfsAPI
      * @param string $content the file content
      * @param string $path the destination path
      * @return bool TRUE or FALSE :)
      */
     function saveFile($content, $path)
     {

        $tree = $this->explodePath($path);

        $inode = NULL;
        foreach ($tree as $branch)
        {
		$parent = $inode;
                $thisBranch = $this->locateInode($branch, $inode);
                $inode = $thisBranch["inode"];
        }

	if ($inode == "")
	{
		$inode = $this->createItem($branch, $parent, "33204");
		$block = str_split($content, 131072);
		foreach ($block as $EachBlock)
			$this->addBlock($inode, $EachBlock);
	}
	else
		return FALSE;

     }
     
     
     /**
      * Create a directory from it's original path
      * 
      * @author Andrea Brancatelli <andrea@brancatelli.it>
      * @package MySQLfsAPI
      * @param string $path the path to create
      *
      */
     function createPath($path)
     {

        $tree = $this->explodePath($path);

        $inode = NULL;
        
        foreach ($tree as $branch)
        {
                $thisBranch = $this->locateInode($branch, $inode);
                
                if ($thisBranch["inode"] == "")
                    $inode = $this->createItem($branch, $inode, "16893");
                else
                    $inode = $thisBranch["inode"];
                
        }


     }
     

}<|MERGE_RESOLUTION|>--- conflicted
+++ resolved
@@ -211,49 +211,6 @@
     }
     
     /**
-<<<<<<< HEAD
-=======
-     * Create a new direcotry at the specified parent
-     *
-     * @author Andrea Brancatelli <andrea@brancatelli.it>
-     * @package MySQLfsAPI
-     * @param string $name filename
-     * @param string $parent the folder containing it
-     * @return integer the inode of the created file
-     */
-    function createDir($name, $parent, $mode = "16893")
-    {
-        
-        if ($parent == NULL)
-            $query  = "INSERT INTO ".$this->treeTable." SET name = '".$name."', parent = NULL";
-        else
-            $query  = "INSERT INTO ".$this->treeTable." SET name = '".$name."', parent = ".$parent;
-	$affected =& $this->dbLink->exec($query);
-	if (PEAR::isError($affected)) { die($affected->getMessage()); }	
-        
-	$inodeArray = $this->locateInode($name, $parent);
-        
-	$inode = $inodeArray["inode"];
-
-	$query  = "INSERT INTO ".$this->inodesTable." SET inode = '".$inode."', 
-					  inuse = 0,
-					  deleted = 0,
-					  mode = '".$mode."',
-					  uid = 0,
-					  gid = 0,
-					  atime = UNIX_TIMESTAMP(NOW()),
-					  ctime = UNIX_TIMESTAMP(NOW()),
-					  mtime = UNIX_TIMESTAMP(NOW()),
-					  size = 0";
-	$affected =& $this->dbLink->exec($query);
-	if (PEAR::isError($affected)) { die($affected->getMessage()); }	
-
-	return $inode;
-    }
-
-
-    /**
->>>>>>> 29e99b2f
      * Add a block of data to an inode
      * NOTE: this function DOES NOT (yet?) take in consideration
      * partially-filled blocks!
